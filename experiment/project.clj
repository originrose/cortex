--- conflicted
+++ resolved
@@ -1,14 +1,9 @@
 (defproject thinktopic/experiment "0.9.13-SNAPSHOT"
   :description "A higher-level library for performing experiments with cortex."
   :dependencies [[org.clojure/clojure "1.9.0-alpha17"]
-<<<<<<< HEAD
-                 [thinktopic/cortex "0.9.12-SNAPSHOT"]
-                 [thinktopic/think.image "0.4.12"]
-=======
                  [org.clojure/clojurescript "1.9.854"]
                  [thinktopic/cortex "0.9.13-SNAPSHOT"]
                  [thinktopic/think.image "0.4.16"]
->>>>>>> a89f9b01
                  [org.shark8me/tfevent-sink "0.1.3"]
                  ;;Default way of displaying anything is a web page.
                  ;;Because if you want to train on aws (which you should)
