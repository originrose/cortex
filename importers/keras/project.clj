--- conflicted
+++ resolved
@@ -4,13 +4,8 @@
   :license {:name "Eclipse Public License"
             :url "http://www.eclipse.org/legal/epl-v10.html"}
   :dependencies [[org.clojure/clojure "1.8.0"]
-<<<<<<< HEAD
-                 [thinktopic/hdf5 "0.1.4-SNAPSHOT"]
-                 [thinktopic/cortex "0.9.9-SNAPSHOT"]
-=======
                  [thinktopic/hdf5 "0.1.3"]
                  [thinktopic/cortex "0.9.12-SNAPSHOT"]
->>>>>>> c332f6b6
                  [cheshire "5.6.3"]]
   :plugins [[s3-wagon-private "1.1.2"]
             [lein-codox "0.10.2"]]
