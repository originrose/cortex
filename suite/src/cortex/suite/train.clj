(ns cortex.suite.train
  (:require [cortex.suite.io :as suite-io]
            [cortex.nn.protocols :as cp]
            [think.resource.core :as resource]
            [clojure.java.io :as io]
            [cortex.dataset :as ds]
            [think.compute.batching-system :as bs]
            [think.compute.nn.compute-execute :as ce]
            [think.compute.nn.cpu-backend :as cpu-backend]
            [cortex.nn.execute :as execute]
            [cortex.nn.traverse :as traverse]
            [cortex.optimise :as cortex-opt]
            [cortex.nn.network :as network]
            [cortex.graph :as graph]))

(def default-network-filestem "trained-network")
(def trained-networks-folder "trained-networks/")

(defn load-network
  "Loads a map of {:cv-loss :network-description :initial-description}
iff the initial description saved with the network matches the passed
in initial description.  Else returns the initial description"
  [network-filename initial-description]
  (when (.exists (io/file network-filename))
    (let [network-data (suite-io/read-nippy-file network-filename)]
      (when (= initial-description (get network-data :initial-description))
        network-data))))


(defn save-network
  [context network network-loss initial-description network-filename]
  (let [write-data (-> (cp/save-to-network context network {})
                       (assoc :cv-loss network-loss
                              :initial-description initial-description))]
    (suite-io/write-nippy-file network-filename write-data)
    write-data))


(defn per-epoch-eval-training-network
  [context best-network-atom network-filename initial-description
   best-network-function cv-columnar-input cv-output simple-loss-print?
   {:keys [network inferences]}]
  (let [loss-fn (execute/network->applied-loss-fn
                 context network inferences
                 cv-output)
        loss-val (apply + (map :value loss-fn))
        current-best-loss (if-let [best-loss (get @best-network-atom :cv-loss)]
                            (when (sequential? best-loss)
                              (apply + (map :value best-loss))))]
    (println (format "Loss for epoch %s: %s" (get network :epoch-count) loss-val))
    (when-not simple-loss-print?
      (println (execute/loss-fn->table-str loss-fn)))
    (when (or (nil? current-best-loss)
              (< (double loss-val) (double current-best-loss)))
      (println "Saving network")
      (reset! best-network-atom
              (save-network context network loss-fn
                            initial-description network-filename))
      (when best-network-function
        ;;We use the same format here as the output of the evaluate network function below
        ;;so that clients can use the same network display system.  This is why we have data
        ;;in columnar formats.
        (best-network-function {:inferences (ds/batches->columnsv inferences)
                                :labels (ds/batches->columnsv cv-output)
                                :data cv-columnar-input
                                :loss-fn loss-fn
                                :leaves (network/leaf-inference-layers network)}))))
  true)


(defn create-context
  "Attempt to create a gpu context.  If that fails create a cpu context."
  [& {:keys [datatype force-gpu?]
      :or {datatype :float force-gpu? false}}]
  (ce/create-context (fn []
<<<<<<< HEAD
                       (if force-gpu?
                         (try
                               (require 'think.compute.nn.cuda-backend)
                               ((resolve 'think.compute.nn.cuda-backend/create-backend) datatype)
                               (catch Exception e
                                 (println (format "Failed to create cuda backend (%s); will use cpu backend" e))
                                   (throw e)
                                 nil))
                       (cpu-backend/create-cpu-backend datatype)))))
=======
                       (try
                         (require 'think.compute.nn.cuda-backend)
                         ((resolve 'think.compute.nn.cuda-backend/create-backend) datatype)
                         (catch Exception e
                           (if force-gpu?
                             (throw (ex-info "Failed to create cuda context:"
                                             {:error e}))
                             (do
                               (println
                                (format "Failed to create cuda backend (%s); will use cpu backend" e))
                               (cpu-backend/create-cpu-backend datatype)))
                           nil)))))
>>>>>>> f6951075

(defn backup-trained-network
  [network-filestem]
  (let [network-filename (str network-filestem ".nippy")]
    (when (.exists (io/file network-filename))
      (let [backup-filename  (->> (map (fn [idx]
                                         (str trained-networks-folder network-filestem
                                              "-" idx ".nippy"))
                                       (drop 1 (range)))
                                  (remove #(.exists (io/file %)))
                                  first)]
        (io/make-parents backup-filename)
        (io/copy (io/file network-filename) (io/file backup-filename))))))


(defn train-n
  "Generate an ininite sequence of networks where we save the best networks to file:
cv-loss is cross-validation loss.
{:cv-loss best-loss-so-far
 :network-description best-network
:initial-description initial-description}

This system expects a dataset with online data augmentation so that it is effectively infinite
although the cross-validation and holdout sets do not change.  The best network is saved to:
trained-network.nippy.
If an epoch count is provided then this function returns the best network after
the given epoch count.  When a better network is detected best-network-fn is called
with a single argument of the form:


{:data all inputs from the cross-validation dataset in vectors by input-label order
:labels all outputs from the cross-validation dataset in vectors by output-label order
:inferences all inferences the network made in vectors by output-label order
:dataset original dataset provided
:loss current best loss}


Note that this means that we have to have enough memory to store the
cross-validation dataset in memory while training.

If epoch-count is provided then we stop training after that many epochs else
we continue to train forever.
"
  [dataset initial-description network
   & {:keys [batch-size epoch-count
             network-filestem best-network-fn
             optimiser
             reset-score
             force-gpu?
             simple-loss-print?]
      :or {batch-size 128
           network-filestem default-network-filestem
           optimiser (cortex-opt/adam)
           reset-score false
           force-gpu? true}}]
  (resource/with-resource-context
    (let [network-filename (str network-filestem ".nippy")
          ;;Backup the trained network if we haven't already
          network (if-let [loaded-network (load-network network-filename
                                                        initial-description)]
                    (if reset-score
                      (assoc loaded-network :cv-loss {})
                      loaded-network)
                    (do
                      (backup-trained-network network-filestem)
                      (merge network
                             {:initial-description initial-description
                              :cv-loss {}})))

          input-streams (traverse/get-input-streams network)
          output-streams (traverse/get-output-streams network)
          cv-columnar-input (->> (ds/get-batches dataset batch-size :cross-validation input-streams)
                                 ds/batches->columns)
          cv-labels (ds/get-batches dataset batch-size :cross-validation output-streams)
          best-network-atom (atom network)
          context (create-context :force-gpu? force-gpu?)
          train-sequence (execute/train context network dataset [] []
                                        :batch-size batch-size
                                        :optimiser optimiser
                                        :infer-batch-type :cross-validation)
          epoch-processor (partial per-epoch-eval-training-network context
                                   best-network-atom network-filename initial-description
                                   best-network-fn cv-columnar-input cv-labels simple-loss-print?)]
      (println "Training network:")
      (network/print-layer-summary (-> network
                                       traverse/auto-bind-io
                                       (traverse/network->training-traversal
                                        (ds/dataset->stream->size-map dataset))))
      (->> (if epoch-count
             (take epoch-count train-sequence)
             train-sequence)
           (map epoch-processor)
           doall))))

(defn- bindings->streams
  [bindings]
  (->> bindings
       (map :stream)
       (remove nil?)
       set))


(defn evaluate-network
  "Given a single-output network description and a dataset with the keys
:data and :labels produced set of inferences, answers, and the observations
used for both along with the original dataset.  This expects a network with
existing traversal bindings."
  [dataset network
   & {:keys [batch-size batch-type force-gpu?]
      :or {batch-size 128
           batch-type :holdout
           force-gpu? true}}]
  (let [input-streams (traverse/get-input-streams network)
        output-streams (traverse/get-output-streams network)
        inferences (execute/infer-columns (create-context :force-gpu? force-gpu?) network dataset
                                          [] []
                                          :batch-size batch-size
                                          :infer-batch-type batch-type)
        [data labels] (ds/batch-sequence->column-groups dataset batch-size batch-type
                                                        [input-streams output-streams])]
    {:labels labels
     :inferences inferences
     :data data
     :leaves (network/leaf-inference-layers network)}))

(defn print-trained-networks-summary
  "Prints a summary of the different networks trained so far.
  Respects an (optional) `network-filestem`."
  [& {:keys [network-filestem
             cv-loss->number
             cv-loss-display-precision
             extra-keys]
      :or {network-filestem default-network-filestem
           cv-loss->number #(apply + (vals %))
           cv-loss-display-precision 3}}]
  (let [cv-loss-format-string (format "%%.%sf" cv-loss-display-precision)]
    (->> trained-networks-folder
         io/file
         file-seq
         (filter #(let [n (.getPath %)]
                    (and (.contains n (.concat trained-networks-folder network-filestem))
                         (.endsWith n ".nippy"))))
         (map (fn [f] [f (suite-io/read-nippy-file f)]))
         (map (fn [[f network]] (assoc network :filename (.getName f))))
         (map (fn [network] (update network :cv-loss cv-loss->number)))
         (sort-by :cv-loss)
         (map (fn [network] (update network :cv-loss #(format cv-loss-format-string %))))
         (clojure.pprint/print-table (concat [:filename :cv-loss :parameter-count] extra-keys)))))<|MERGE_RESOLUTION|>--- conflicted
+++ resolved
@@ -73,17 +73,6 @@
   [& {:keys [datatype force-gpu?]
       :or {datatype :float force-gpu? false}}]
   (ce/create-context (fn []
-<<<<<<< HEAD
-                       (if force-gpu?
-                         (try
-                               (require 'think.compute.nn.cuda-backend)
-                               ((resolve 'think.compute.nn.cuda-backend/create-backend) datatype)
-                               (catch Exception e
-                                 (println (format "Failed to create cuda backend (%s); will use cpu backend" e))
-                                   (throw e)
-                                 nil))
-                       (cpu-backend/create-cpu-backend datatype)))))
-=======
                        (try
                          (require 'think.compute.nn.cuda-backend)
                          ((resolve 'think.compute.nn.cuda-backend/create-backend) datatype)
@@ -96,7 +85,6 @@
                                 (format "Failed to create cuda backend (%s); will use cpu backend" e))
                                (cpu-backend/create-cpu-backend datatype)))
                            nil)))))
->>>>>>> f6951075
 
 (defn backup-trained-network
   [network-filestem]
