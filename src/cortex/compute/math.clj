(ns cortex.compute.math
  "Basic math abstracting that provides a set of mathematical operations on streams an an
  aggregate datatype that combines a buffer of data with a description of that data (named a
  tensor).  These operations are expected to be provided and uniform across drivers and code
  written to the interfaces in here should be 100% portable across different compute drivers."
  (:require [clojure.core.matrix.protocols :as mp]
            [clojure.core.matrix :as m]
            [cortex.compute.driver :as drv]
            [think.datatype.core :as dtype]))

(set! *warn-on-reflection* true)
(set! *unchecked-math* :warn-on-boxed)

(defn gaussian-desc
  "Create a gaussian distribution description."
  ([mean var]
   {:type :gaussian
    :mean mean
    :variance var})
  ([] (gaussian-desc 0 1)))

(defn flat-desc
  "Create a flat distribution between (0,1] with any number equally likely."
  ([]
   {:type :flat}))


(def math-binary-operations
  [:plus ;;a*x + b*y
   :mul ;;a*x * b*y
   :div ;;a*x / b*y
   ])


(defprotocol PMath
  "Base math abstraction.  Note the constants (alpha, beta) must be in the same
  datatype as the buffers.  The buffers must be device buffers and the matrixes are
  assumed to be row major.  Note that this interface expects raw device buffers and
  *not* DeviceArrays (the multidimension abstraction presented below).
  gemm: C = alpha * ((trans-a? A) * (trans-b? B)) + beta * C
  sum: y = a*x + b*y
  gemv: y = alpha * A * x + y
  mul-rows (diagonal gemm): given a matrix and vector, multiply each row by the
    corresponding element in the vector.  Place result in C.
  elem-mul: result = elementwise multiply alpha * a * b
  l2-constraint-scale: create scale vector with either 1.0 or (constraint / row-len)
  select: create a buffer with fixed constants for values >= 0 and values < 0."
  (gemm-impl [stream trans-a? trans-b?
              a-row-count a-col-count b-col-count
              alpha A a-colstride
              B b-colstride
              beta C c-colstride]
    "C = alpha * ((trans-a? A) * (trans-b? B)) + beta * C.
All arguments come in as row major.")
  (sum-impl [stream alpha x beta y result]
    "result = a*x + b*y.  This function can be used as an accumulator assuming (ecount y) <
(ecount x) and (rem (ecount x) (ecount y)) == 0.  It is used in fact when accumulating batch
gradients and so x is several times the length of y.  Implementations need to use a threadsafe
compare-and-set type implementation because result could be x or y.")
  (gemv-impl [stream trans-a? a-row-count a-col-count alpha A a-colstride x inc-x beta y inc-y]
    "Generalized gemv implementation function.  A is a row-major matrix.")
  (mul-rows [stream a-row-count a-col-count A a-colstride x inc-x C c-colstride]
    "given a matrix and vector, multiply each row by the corresponding element in the vector.
Place result in C.  Used for scaling the rows of a matrix.")
  (elem-mul [stream alpha a inc-a b inc-b res inc-res]
    "res = alpha* a * b.  This is an elementwise multiply where result is expected to be same
length as a and b.")

  (l2-constraint-scale [stream a inc-a l2-max-constraint]
    "Given a vector that contains x^2,
a[idx] = a[idx] < constraint ? 1.0 : constraint / a[idx]")
  (generate-rands [stream rand-buffer distribution]
    "Generate some random numbers defined by the distribution.")
  (select [stream src-buf dest-buf less-zero-value equal-or-greater-val]
    "Check buffer value against zero and set it to one value if it is less than zero
and another value if it is greater or equal to zero:
dest-buf[idx] = buf[idx] >= 0 ? equal-or-greater-val : less-zero-value;")
  (indirect-add [stream alpha x x-indexes beta y y-indexes result res-indexes n-elems-per-idx]
    "Indirect indexed add.  Unlike sum there is no index wrapping so the index vectors
need to be setup correctly.  Like sum, however, res could be either x or y and thus you
could use this to accumulate particular results in addition to adding into a separate vector.
result[res-indexes[idx]] = alpha * x[x-indexes[idx]] + beta * y[y-indexes[idx]];")
  (assign!-impl [stream
                 dest dest-n-cols dest-col-stride dest-n-elems
                 src src-n-cols src-col-stride src-n-elems]
    "Assign src to dest accounting for potentially differing number of columns of X and Y.")
  (assign-constant! [stream dest dest-n-cols dest-col-stride
                     src n-elems]
    "Assign scalar src to dest accounting for potentially differing number of columns of X and Y.")
  (assign-indexed! [stream
                    dest dest-indexes dest-elems-per-idx dest-n-cols dest-col-stride
                    src src-indexes src-elems-per-idx src-n-cols src-col-stride]
    "dest indexes must *not* repeat!!  This cannot be checked efficiently at runtime but it will
result in undefined behavior from some implementations")

  (assign-indexed-constant! [stream
                             dest dest-indexes dest-elems-per-idx dest-n-cols dest-col-stride
                             src]
    "Indirect assignment of a constant value.")

  (binary-accum! [stream binary-op reverse-operands?
                  beta y y-n-cols y-colstride y-n-elems
                  alpha x x-n-cols x-colstride x-n-elems]
    "y = beta * y op alpha * x.  Note that y may be smaller than x leading to an accumulation of
x into y.  The reverse operands is specifically in the case where the binary operation is both not
commutative *and* the operation can't be fixed by providing different alpha,beta values.")

  (binary-accum-indexed! [stream binary-op reverse-operands?
                          beta y y-indexes y-elems-per-idx y-n-cols y-colstride
                          alpha x x-indexes x-elems-per-idx x-n-cols x-colstride]
    "y = beta * y op alpha * x.  Note that y may be smaller than x leading to an accumulation of
x into y.  The reverse operands is specifically in the case where the binary operation is both not
commutative *and* the operation can't be fixed by providing different alpha,beta values.")

  (binary-accum-constant! [stream binary-op reverse-operands?
                           beta y y-n-cols y-colstride y-n-elems
                           x]
    "y = beta * y op alpha * x.  Note that y may be smaller than x leading to an accumulation of
x into y.  The reverse operands is specifically in the case where the binary operation is both not
commutative *and* the operation can't be fixed by providing different alpha,beta values.")

  (binary-accum-constant-indexed! [stream binary-op reverse-operands?
                                   beta y y-indexes y-elems-per-idx y-n-cols y-colstride
                                   x]
    "y = beta * y op alpha * x.  Note that y may be smaller than x leading to an accumulation of
x into y.  The reverse operands is specifically in the case where the binary operation is both not
commutative *and* the operation can't be fixed by providing different alpha,beta values.")

  (binary-op! [stream binary-op
               res res-n-cols res-colstride
               alpha x x-n-cols x-colstride x-n-elems
               beta y y-n-cols y-colstride y-n-elems]
    "res = alpha * x op beta * y.")

  (binary-op-constant! [stream binary-op reverse-operands?
                        res res-n-cols res-colstride
                        alpha x x-n-cols x-colstride x-n-elems
                        y]
    "res = alpha * x op y.")

  (binary-op-indexed! [stream binary-op
                       res res-indexes res-elems-per-idx res-n-cols res-colstride
                       beta y y-indexes y-elems-per-idx u-n-cols y-colstride
                       alpha x x-indexes x-elems-per-idx x-n-cols x-colstride]
    "y[y-idx] = alpha * x[x-idx] op beta * y[y-idx].
The reverse operands is specifically in the case where the binary operation is both not
commutative *and* the operation can't be fixed by providing different alpha,beta values.")
  (binary-op-constant-indexed! [stream binary-op reverse-operands?
                                res res-indexes res-elems-per-idx res-n-cols res-colstride
                                alpha x x-indexes x-elems-per-idx x-n-cols x-colstride
                                y]
    "y[y-idx] = alpha * x[x-idx] op beta * y[y-idx].
The reverse operands is specifically in the case where the binary operation is both not
commutative *and* the operation can't be fixed by providing different alpha,beta values."))


(defmacro math-error
  [msg]
  `(throw (Exception. ~msg)))

(defmacro when-not-error
  [condition msg]
  `(when-not ~condition
     (math-error ~msg)))

(def planar-order [:batch-size :channel-count :height :width])

(defrecord Tensor [^long batch-size ^long channel-count ^long height ^long width order])

<<<<<<< HEAD
(defn create-tensor
  "Create a tensor from the incoming data.  Currently the tensor members are named in a
  NN-specific way."
=======
(defn tensor
  "Create a tensor from the incoming data.  Currently the tensor members are named in a NN-specific way."
>>>>>>> eeb5ba01
  ([batch-size channel-count height width]
   (->Tensor batch-size channel-count height width planar-order))
  ([channel-count height width]
   (tensor 1 channel-count height width))
  ([height width]
   (tensor 1 1 height width))
  ([width]
   (tensor 1 1 1 width)))

(defn core-mat-shape->tensor
  "Given a core-matrix shape produce a tensor."
  (^Tensor [shape]
   (apply tensor shape))
  (^Tensor [shape ^long batch-size]
   ;;Divide the highest dimension of shape by batch size.
   (case (count shape)
     1 (tensor batch-size 1 1 (quot ^long (first shape)
                                    batch-size))
     2 (tensor batch-size 1 (quot ^long (first shape)
                                  batch-size)
               (second shape))
     3 (tensor batch-size (quot ^long (first shape)
                                batch-size)
               (second shape)
               (nth shape 2))
     (throw (Exception. "Unexpected shape")))))


(defprotocol PShapeInfo
  (shape-1d [item]
    "The one dimensional shape of an item [elem-count]")
  (shape-2d [item]
    "shape where we have [(*all-other-dimensions) lowest-dimension]")
  (batch-shape [item]
    "[batch-size (quot num-elems batch-size)]")
  (batch-size [item]
    "Number of batches implied by the shape"))


(extend-type Tensor
  mp/PElementCount
  (element-count [item] (* (.batch-size item)
                           (.channel-count item)
                           (.height item)
                           (.width item))))


(defn is-tensor-1d-complete?
  "Could a tensor be represented with a single dimension
  with no loss of information"
  [^Tensor tensor]
  (= (mp/element-count tensor) (.width tensor)))

(defn is-tensor-2d-complete?
  "Could a tensor be represented with 2 dimensions with no loss of information"
  [^Tensor tensor]
  (and (= 1 (.batch-size tensor))
       (= 1 (.channel-count tensor))))

(extend-type Tensor
  PShapeInfo
  (shape-1d [item] [(mp/element-count item)])
  (shape-2d [item] [(* (.batch-size item) (.channel-count item) (.height item)) (.width item)])
  (batch-shape [item] [(.batch-size item) (quot ^long (mp/element-count item)
                                                (.batch-size item))])
  (batch-size [item] (.batch-size item)))


(defn make-array-of-type
  "Given a datatype and a specific amount of data then produce an array of that specific type."
  [datatype data]
  (let [data (or (mp/as-double-array data)
                 data)]
    (if (and (dtype/is-primitive-array? data)
             (= (dtype/get-datatype data) datatype))
      data
      (dtype/make-array-of-type datatype (vec (m/eseq data))))))


(defprotocol PGetDeviceBuffer
  (device-buffer [item]
    "Given a generic object product the device buffer backing data store for the object."))

(extend-protocol PGetDeviceBuffer
  Object
  (device-buffer [item] item))

;;An array is a combination of a device buffer backing store
;;and a tensor describing how the data is stored in the array.
(defrecord DeviceArray [device-buffer ^Tensor tensor])

(extend-type DeviceArray
  dtype/PDatatype
  (get-datatype [ary] (dtype/get-datatype (.device-buffer ary)))
  mp/PElementCount
  (element-count [ary] (mp/element-count (.tensor ary)))
  PShapeInfo
  (shape-1d [ary] (shape-1d (.tensor ary)))
  (shape-2d [ary] (shape-2d (.tensor ary)))
  (batch-shape [ary] (batch-shape (.tensor ary)))
  (batch-size [ary] (batch-size (.tensor ary)))
  PGetDeviceBuffer
  (device-buffer [ary] (.device-buffer ary))
  dtype/PView
  (->view-impl [ary offset length]
    (dtype/->view (.device-buffer ary) offset length)))


(defn array
  "Create an array.  Similar to the core-matrix array function but also takes a batch-size
  argument for creating an array storing a batch of data."
  ([device stream datatype data batch-size]
   (let [batch-size (long batch-size)
         data-shape (m/shape data)
         data-ary (make-array-of-type datatype data)
         ;;synchronous call.
         data-ptr (drv/host-array->device-buffer device stream data-ary)
         n-elems (m/ecount data-ary)
         tensor (core-mat-shape->tensor data-shape batch-size)]
     (->DeviceArray data-ptr tensor)))
  ([device stream datatype data] (array device stream datatype data 1)))

(defn new-array
  "Create a new array with a given core-matrix shape and batch size."
  ([device stream datatype shape batch-size]
   (let [batch-size (long batch-size)
         t (core-mat-shape->tensor shape)
         t (tensor batch-size 1 (.height t) (.width t))
         n-elems (long (mp/element-count t))
         dev-buf (drv/allocate-device-buffer device n-elems datatype)]
     (drv/memset stream dev-buf 0 0 n-elems)
     (->DeviceArray dev-buf t)))
  ([device stream datatype shape] (new-array device stream datatype shape 1))
  ([device stream datatype batch-size channel-count height width]
   (let [t (tensor batch-size channel-count height width)
         n-elems (long (mp/element-count t))
         device-buffer (drv/allocate-device-buffer device n-elems datatype)]
     (drv/memset stream device-buffer 0 0 n-elems)
     (->DeviceArray device-buffer t))))

(defn allocate-ones
  "Allocate a buffer of ones, not an array of ones"
  [device stream datatype elem-count]
  (let [retval (drv/allocate-device-buffer device elem-count datatype)]
    (drv/memset stream retval 0 1 elem-count)
    (->DeviceArray retval (tensor elem-count))))

(defn allocate-rand-buffer
  [device elem-count]
  (let [retval (drv/allocate-rand-buffer device elem-count)]
    (->DeviceArray retval (tensor elem-count))))

(defn ecount
  "Wrapper for core-matrix ecount."
  ^long [ary]
  (m/ecount ary))

(defn assign!
  "Assign one array to another."
  [stream ^DeviceArray dest ^DeviceArray src]
  (drv/copy-device->device stream (.device-buffer src)
                           0 (.device-buffer dest)
                           0 (ecount src)))

(defn with-tensor
  "Given the data in this array, create a new array with a different tensor."
  [^DeviceArray ary ^Tensor tensor]
  (when-not (<= (long (m/ecount tensor))
                (long (m/ecount (.tensor ary))))
    (throw (ex-info "Array reshaped to larger size!"
                    {:input-tensor (.tensor ary)
                     :output-tensor tensor})))
  (->DeviceArray (.device-buffer ary) tensor))


(defn as-column-vector
  "Create a vector with 1x(ecount arg) vector."
  [^DeviceArray ary]
  (with-tensor ary (tensor (m/ecount ary))))


(defn as-row-vector
  "Create a vector with (ecount ary) rows and 1 column."
  [^DeviceArray ary]
  (with-tensor ary (tensor (m/ecount ary) 1)))


(defn as-2d-matrix
  "Given a device array create a 2d matrix.  See definition of shape-2d"
  [^DeviceArray ary]
  (let [[n-rows n-cols] (shape-2d ary)]
    (with-tensor ary (tensor 1 1 n-rows n-cols))))


(defn as-2d-batch-matrix
  "Given a device array create a batch matrix.  See definition of batch-shape."
  [^DeviceArray ary]
  (let [[n-rows n-cols] (batch-shape ary)]
    (with-tensor ary (tensor 1 1 n-rows n-cols))))


(defn to-core-matrix
  "Convert a device array to a core-matrix type.  This uses generic code and so if you know your
  backend supports it then there may be a faster way to do this operation."
  ([device stream ^DeviceArray ary shape]
   (let [retval (m/new-array :vectorz shape)
         ^doubles ret-ary (mp/as-double-array retval)
         elem-count (alength ret-ary)
         host-buf (drv/allocate-host-buffer device elem-count (dtype/get-datatype ary))]
     (drv/copy-device->host stream (.device-buffer ary) 0 host-buf 0 elem-count)
     (drv/wait-for-event (drv/create-event stream))
     (dtype/copy! host-buf 0 ret-ary 0 elem-count)
     retval))
  ;;Defaults to a 2d representation
  ([device stream ^DeviceArray ary]
   (to-core-matrix device stream ary
                   (if (is-tensor-1d-complete? (.tensor ary))
                     (shape-1d ary)
                     (shape-2d ary)))))


(defn device-array->array
  "Copy a DeviceArray into a java array of a given datatype."
  [device stream datatype ^DeviceArray ary]
  (let [elem-count (ecount ary)
        retval (dtype/make-array-of-type datatype elem-count)
        host-buf (drv/allocate-host-buffer device elem-count (dtype/get-datatype ary))]
    (drv/copy-device->host stream (.device-buffer ary) 0 host-buf 0 elem-count)
    (drv/wait-for-event (drv/create-event stream))
    (dtype/copy! host-buf 0 retval 0 elem-count)
    retval))


(defn to-double-array
  "Copy an DeviceArray into a double array."
  [device stream ^DeviceArray ary]
  (device-array->array device stream :double ary))


(defn gemm
  "general matrix multiply.  See blas-3 documentation."
  ([stream trans-a? trans-b?
    a-row-count a-col-count b-row-count b-col-count c-row-count c-col-count
    alpha A a-colstride
    B b-colstride
    beta C c-colstride]
   (let [a-colstride (long a-colstride)
         b-colstride (long b-colstride)
         c-colstride (long c-colstride)]
     (when-not-error (>= a-colstride ^long a-col-count) "a-col-stride is less than a-col-count")
     (when-not-error (>= b-colstride ^long b-col-count) "b-col-stride is less than b-col-count")
     (when-not-error (>= c-colstride ^long c-col-count) "c-col-stride is less than c-col-count")
     (let [[a-row-count a-col-count :as a-shape] (if trans-a?
                                                   [a-col-count a-row-count]
                                                   [a-row-count a-col-count])
           [b-row-count b-col-count :as b-shape] (if trans-b?
                                                   [b-col-count b-row-count]
                                                   [b-row-count b-col-count])
           c-shape [c-row-count c-col-count]]
       (when-not-error (= a-col-count b-row-count)
         (format "A %s col count doesn't match B %s row count" a-shape b-shape))
       (when-not-error (= a-row-count c-row-count)
         (format "C %s row count doesn't match A %s row count" c-shape a-shape))
       (when-not-error (= b-col-count c-col-count)
         (format "C %s col count doesn't match B %s col count" c-shape b-shape))
       (gemm-impl stream trans-a? trans-b? a-row-count a-col-count b-col-count
                  alpha A a-colstride
                  B b-colstride
                  beta C c-colstride))))
  ([stream trans-a? trans-b? alpha A B beta C]
   (let [[a-rows a-cols] (shape-2d A)
         [b-rows b-cols] (shape-2d B)
         [c-rows c-cols] (shape-2d C)]
     (gemm stream trans-a? trans-b? a-rows a-cols b-rows b-cols c-rows c-cols
           alpha (device-buffer A) a-cols (device-buffer B) b-cols
           beta (device-buffer C) c-cols))))

(defn gemv
  "General matrix (row) vector multiply.  See blas-2 documentation."
  ([stream trans-a? a-row-count a-col-count alpha A a-colstride x inc-x beta y inc-y]
   (let [[a-row-count a-col-count] (if trans-a?
                                     [a-col-count a-row-count]
                                     [a-row-count a-col-count])]
     (gemv-impl stream trans-a? a-row-count a-col-count alpha A a-colstride
                x inc-x beta y inc-y)))
  ([stream trans-a? alpha A x beta y]
   (let [[a-rows a-cols] (shape-2d A)
         x-ecount (long (mp/element-count x))
         y-ecount (long (mp/element-count y))]
     (gemv stream trans-a? a-rows a-cols alpha A a-cols x 1 beta y 1))))


(defn sum
  "c = ax + by.  C may be either x or y.  Implementations must support y being smaller than X so
  it can act as an accumulator for X."
  ([stream alpha x beta y result]
   (let [x-elems (long (ecount x))
         y-elems (long (ecount y))
         res-elems (long (ecount result))]
     (if-not (zero? (rem (max x-elems y-elems) (min x-elems y-elems)))
       (throw (Exception. (format "Sum: Lengths of x (%s) and y (%s) are not commensurate"
                                  x-elems y-elems))))
     (if-not (zero? (rem (max x-elems res-elems) (min x-elems res-elems)))
       (throw (Exception. (format "Sum: Lengths of x (%s) and res (%s) are not commensurate"
                                  x-elems res-elems))))
     (sum-impl stream alpha (device-buffer x) beta (device-buffer y) (device-buffer result))))
  ([stream alpha x beta y]
   (sum stream alpha x beta y y)))


(defn subtract
  "result = alpha*x - beta*y."
  ([stream alpha x beta y result]
   (sum stream alpha x (* -1.0 (double beta)) y result)))


(defn ensure-factor-of-2
 ^long  [^long number]
  (+ number (rem number 2)))


(defn split-array-into-batches
  "Given a device array with some batch size return a vector of device arrays one for each
  element in the batch."
  [driver ^DeviceArray ary-data]
  (let [^Tensor t (.tensor ary-data)
        [batch-size batch-stride] (batch-shape ary-data)
        batch-size (long batch-size)
        batch-stride (long batch-stride)
        sub-tensor (tensor 1 (.channel-count t)
                           (.height t) (.width t))
        dev-buf (device-buffer ary-data)]
    (mapv (fn [^long batch-idx]
            (->DeviceArray (drv/sub-buffer driver dev-buf (* batch-idx batch-stride)
                                           batch-stride) sub-tensor))
          (range batch-size))))


(defn batched-data-to-per-input-data
  "Given a sequence of DeviceArrays return a sequence of arrays with the device
arrays split into one entry per batch.  So for example if I have a batch size of 5
and I pass in [input output] then I get batch [[input-1 input-2 ...][output-1 output-2 ...]]"
  [driver data-array-seq]
  (vec (partition (count data-array-seq)
                  (apply interleave
                         (map #(split-array-into-batches driver %)
                              data-array-seq)))))<|MERGE_RESOLUTION|>--- conflicted
+++ resolved
@@ -79,79 +79,7 @@
     "Indirect indexed add.  Unlike sum there is no index wrapping so the index vectors
 need to be setup correctly.  Like sum, however, res could be either x or y and thus you
 could use this to accumulate particular results in addition to adding into a separate vector.
-result[res-indexes[idx]] = alpha * x[x-indexes[idx]] + beta * y[y-indexes[idx]];")
-  (assign!-impl [stream
-                 dest dest-n-cols dest-col-stride dest-n-elems
-                 src src-n-cols src-col-stride src-n-elems]
-    "Assign src to dest accounting for potentially differing number of columns of X and Y.")
-  (assign-constant! [stream dest dest-n-cols dest-col-stride
-                     src n-elems]
-    "Assign scalar src to dest accounting for potentially differing number of columns of X and Y.")
-  (assign-indexed! [stream
-                    dest dest-indexes dest-elems-per-idx dest-n-cols dest-col-stride
-                    src src-indexes src-elems-per-idx src-n-cols src-col-stride]
-    "dest indexes must *not* repeat!!  This cannot be checked efficiently at runtime but it will
-result in undefined behavior from some implementations")
-
-  (assign-indexed-constant! [stream
-                             dest dest-indexes dest-elems-per-idx dest-n-cols dest-col-stride
-                             src]
-    "Indirect assignment of a constant value.")
-
-  (binary-accum! [stream binary-op reverse-operands?
-                  beta y y-n-cols y-colstride y-n-elems
-                  alpha x x-n-cols x-colstride x-n-elems]
-    "y = beta * y op alpha * x.  Note that y may be smaller than x leading to an accumulation of
-x into y.  The reverse operands is specifically in the case where the binary operation is both not
-commutative *and* the operation can't be fixed by providing different alpha,beta values.")
-
-  (binary-accum-indexed! [stream binary-op reverse-operands?
-                          beta y y-indexes y-elems-per-idx y-n-cols y-colstride
-                          alpha x x-indexes x-elems-per-idx x-n-cols x-colstride]
-    "y = beta * y op alpha * x.  Note that y may be smaller than x leading to an accumulation of
-x into y.  The reverse operands is specifically in the case where the binary operation is both not
-commutative *and* the operation can't be fixed by providing different alpha,beta values.")
-
-  (binary-accum-constant! [stream binary-op reverse-operands?
-                           beta y y-n-cols y-colstride y-n-elems
-                           x]
-    "y = beta * y op alpha * x.  Note that y may be smaller than x leading to an accumulation of
-x into y.  The reverse operands is specifically in the case where the binary operation is both not
-commutative *and* the operation can't be fixed by providing different alpha,beta values.")
-
-  (binary-accum-constant-indexed! [stream binary-op reverse-operands?
-                                   beta y y-indexes y-elems-per-idx y-n-cols y-colstride
-                                   x]
-    "y = beta * y op alpha * x.  Note that y may be smaller than x leading to an accumulation of
-x into y.  The reverse operands is specifically in the case where the binary operation is both not
-commutative *and* the operation can't be fixed by providing different alpha,beta values.")
-
-  (binary-op! [stream binary-op
-               res res-n-cols res-colstride
-               alpha x x-n-cols x-colstride x-n-elems
-               beta y y-n-cols y-colstride y-n-elems]
-    "res = alpha * x op beta * y.")
-
-  (binary-op-constant! [stream binary-op reverse-operands?
-                        res res-n-cols res-colstride
-                        alpha x x-n-cols x-colstride x-n-elems
-                        y]
-    "res = alpha * x op y.")
-
-  (binary-op-indexed! [stream binary-op
-                       res res-indexes res-elems-per-idx res-n-cols res-colstride
-                       beta y y-indexes y-elems-per-idx u-n-cols y-colstride
-                       alpha x x-indexes x-elems-per-idx x-n-cols x-colstride]
-    "y[y-idx] = alpha * x[x-idx] op beta * y[y-idx].
-The reverse operands is specifically in the case where the binary operation is both not
-commutative *and* the operation can't be fixed by providing different alpha,beta values.")
-  (binary-op-constant-indexed! [stream binary-op reverse-operands?
-                                res res-indexes res-elems-per-idx res-n-cols res-colstride
-                                alpha x x-indexes x-elems-per-idx x-n-cols x-colstride
-                                y]
-    "y[y-idx] = alpha * x[x-idx] op beta * y[y-idx].
-The reverse operands is specifically in the case where the binary operation is both not
-commutative *and* the operation can't be fixed by providing different alpha,beta values."))
+result[res-indexes[idx]] = alpha * x[x-indexes[idx]] + beta * y[y-indexes[idx]];"))
 
 
 (defmacro math-error
@@ -167,14 +95,8 @@
 
 (defrecord Tensor [^long batch-size ^long channel-count ^long height ^long width order])
 
-<<<<<<< HEAD
-(defn create-tensor
-  "Create a tensor from the incoming data.  Currently the tensor members are named in a
-  NN-specific way."
-=======
 (defn tensor
   "Create a tensor from the incoming data.  Currently the tensor members are named in a NN-specific way."
->>>>>>> eeb5ba01
   ([batch-size channel-count height width]
    (->Tensor batch-size channel-count height width planar-order))
   ([channel-count height width]
