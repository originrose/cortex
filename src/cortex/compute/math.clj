(ns cortex.compute.math
  "Basic math abstracting that provides a set of mathematical operations on streams an an
  aggregate datatype that combines a buffer of data with a description of that data (named a
  tensor).  These operations are expected to be provided and uniform across drivers and code
  written to the interfaces in here should be 100% portable across different compute drivers."
  (:require [clojure.core.matrix.protocols :as mp]
            [clojure.core.matrix :as m]
            [clojure.core.matrix.macros :refer [c-for]]
            [cortex.compute.driver :as drv]
            [think.datatype.core :as dtype]
            [think.resource.core :as resource]
            [cortex.tensor :as ct]))

(set! *warn-on-reflection* true)
(set! *unchecked-math* :warn-on-boxed)

(defn gaussian-desc
  "Create a gaussian distribution description."
  ([mean var]
   {:type :gaussian
    :mean mean
    :variance var})
  ([] (gaussian-desc 0 1)))

(defn flat-desc
  "Create a flat distribution between (0,1] with any number equally likely."
  ([]
   {:type :flat}))


(def math-binary-operations
  [:plus ;;a*x + b*y
   :mul ;;a*x * b*y
   :div ;;a*x / b*y
   ])


(defprotocol PMath
  "Base math abstraction.  Note the constants (alpha, beta) must be in the same
  datatype as the buffers.  The buffers must be device buffers and the matrixes are
  assumed to be row major.  Note that this interface expects raw device buffers and
  *not* DeviceArrays (the multidimension abstraction presented below).
  gemm: C = alpha * ((trans-a? A) * (trans-b? B)) + beta * C
  sum: y = a*x + b*y
  gemv: y = alpha * A * x + y
  mul-rows (diagonal gemm): given a matrix and vector, multiply each row by the
    corresponding element in the vector.  Place result in C.
  elem-mul: result = elementwise multiply alpha * a * b
  l2-constraint-scale: create scale vector with either 1.0 or (constraint / row-len)
  select: create a buffer with fixed constants for values >= 0 and values < 0."
  (gemm-impl [stream trans-a? trans-b?
              a-row-count a-col-count b-col-count
              alpha A a-colstride
              B b-colstride
              beta C c-colstride]
    "C = alpha * ((trans-a? A) * (trans-b? B)) + beta * C.
All arguments come in as row major.")
  (sum-impl [stream alpha x beta y result]
    "result = a*x + b*y.  This function can be used as an accumulator assuming (ecount y) <
(ecount x) and (rem (ecount x) (ecount y)) == 0.  It is used in fact when accumulating batch
gradients and so x is several times the length of y.  Implementations need to use a threadsafe
compare-and-set type implementation because result could be x or y.")
  (gemv-impl [stream trans-a? a-row-count a-col-count alpha A a-colstride x inc-x beta y inc-y]
    "Generalized gemv implementation function.  A is a row-major matrix.")
  (mul-rows [stream a-row-count a-col-count A a-colstride x inc-x C c-colstride]
    "given a matrix and vector, multiply each row by the corresponding element in the vector.
Place result in C.  Used for scaling the rows of a matrix.")
  (elem-mul [stream alpha a inc-a b inc-b res inc-res]
<<<<<<< HEAD
    "res = alpha* a * b.  This is an elementwise multiply where result is expected to be same
length as a and b.")
=======
    "res  = alpha* a * b.  This is an elementwise multiply where result is expected
to be same length as a and b. The inc params are related to strides.")
>>>>>>> bb1a0710

  (l2-constraint-scale [stream a inc-a l2-max-constraint]
    "Given a vector that contains x^2,
a[idx] = a[idx] < constraint ? 1.0 : constraint / a[idx]")
  (generate-rands [stream rand-buffer distribution]
    "Generate some random numbers defined by the distribution.")
  (select [stream src-buf dest-buf less-zero-value equal-or-greater-val]
    "Check buffer value against zero and set it to one value if it is less than zero
and another value if it is greater or equal to zero:
dest-buf[idx] = buf[idx] >= 0 ? equal-or-greater-val : less-zero-value;")
  (indirect-add [stream alpha x x-indexes beta y y-indexes result res-indexes n-elems-per-idx]
    "Indirect indexed add.  Unlike sum there is no index wrapping so the index vectors
need to be setup correctly.  Like sum, however, res could be either x or y and thus you
could use this to accumulate particular results in addition to adding into a separate vector.
result[res-indexes[idx]] = alpha * x[x-indexes[idx]] + beta * y[y-indexes[idx]];"))


(defmacro math-error
  [msg]
  `(throw (Exception. ~msg)))

(defmacro when-not-error
  [condition msg]
  `(when-not ~condition
     (math-error ~msg)))

(def planar-order [:batch-size :channel-count :height :width])

(defrecord Tensor [^long batch-size ^long channel-count ^long height ^long width order])

(defn tensor
  "Create a tensor from the incoming data.  Currently the tensor members are named in a NN-specific way."
  ([batch-size channel-count height width]
   (->Tensor batch-size channel-count height width planar-order))
  ([channel-count height width]
   (tensor 1 channel-count height width))
  ([height width]
   (tensor 1 1 height width))
  ([width]
   (tensor 1 1 1 width)))


(defn core-mat-shape->tensor
  "Given a core-matrix shape produce a tensor."
  (^Tensor [shape]
   (apply tensor shape))
  (^Tensor [shape ^long batch-size]
   ;;Divide the highest dimension of shape by batch size.
   (case (count shape)
     1 (tensor batch-size 1 1 (quot ^long (first shape)
                                    batch-size))
     2 (tensor batch-size 1 (quot ^long (first shape)
                                  batch-size)
               (second shape))
     3 (tensor batch-size (quot ^long (first shape)
                                batch-size)
               (second shape)
               (nth shape 2))
     (throw (Exception. "Unexpected shape")))))


(defprotocol PShapeInfo
  (shape-1d [item]
    "The one dimensional shape of an item [elem-count]")
  (shape-2d [item]
    "shape where we have [(*all-other-dimensions) lowest-dimension]")
  (batch-shape [item]
    "[batch-size (quot num-elems batch-size)]")
  (batch-size [item]
    "Number of batches implied by the shape"))


(extend-type Tensor
  mp/PElementCount
  (element-count [item] (* (.batch-size item)
                           (.channel-count item)
                           (.height item)
                           (.width item))))


(defn is-tensor-1d-complete?
  "Could a tensor be represented with a single dimension
  with no loss of information"
  [^Tensor tensor]
  (= (mp/element-count tensor) (.width tensor)))

(defn is-tensor-2d-complete?
  "Could a tensor be represented with 2 dimensions with no loss of information"
  [^Tensor tensor]
  (and (= 1 (.batch-size tensor))
       (= 1 (.channel-count tensor))))

(extend-type Tensor
  PShapeInfo
  (shape-1d [item] [(mp/element-count item)])
  (shape-2d [item] [(* (.batch-size item) (.channel-count item) (.height item)) (.width item)])
  (batch-shape [item] [(.batch-size item) (quot ^long (mp/element-count item)
                                                (.batch-size item))])
  (batch-size [item] (.batch-size item)))


(defn make-java-array
  "Given a datatype and a specific amount of data then produce an array.  If there is no fast path
then an array of a given type is produced."
  [datatype data]
  (let [data (or (mp/as-double-array data)
                 data)]
    (if (dtype/is-primitive-array? data)
      data
      (dtype/make-array-of-type datatype (vec (m/eseq data))))))


(defprotocol PGetDeviceBuffer
  (device-buffer [item]
    "Given a generic object product the device buffer backing data store for the object."))

(extend-protocol PGetDeviceBuffer
  Object
  (device-buffer [item] item))

;;An array is a combination of a device buffer backing store
;;and a tensor describing how the data is stored in the array.
(defrecord DeviceArray [device-buffer ^Tensor tensor])

(extend-type DeviceArray
  dtype/PDatatype
  (get-datatype [ary] (dtype/get-datatype (.device-buffer ary)))
  mp/PElementCount
  (element-count [ary] (mp/element-count (.tensor ary)))
  PShapeInfo
  (shape-1d [ary] (shape-1d (.tensor ary)))
  (shape-2d [ary] (shape-2d (.tensor ary)))
  (batch-shape [ary] (batch-shape (.tensor ary)))
  (batch-size [ary] (batch-size (.tensor ary)))
  PGetDeviceBuffer
  (device-buffer [ary] (.device-buffer ary))
  dtype/PView
  (->view-impl [ary offset length]
    (dtype/->view (.device-buffer ary) offset length)))


(defn array
  "Create an array.  Similar to the core-matrix array function but also takes a batch-size
argument for creating an array storing a batch of data."
  ([stream datatype data batch-size]
   (let [batch-size (long batch-size)
         data-shape (m/shape data)
         data-ary (make-java-array datatype data)
         ;;synchronous call.
         data-ptr (drv/host-array->device-buffer stream data-ary :datatype datatype)
         n-elems (m/ecount data-ary)
         tensor (core-mat-shape->tensor data-shape batch-size)]
     (->DeviceArray data-ptr tensor)))
  ([stream datatype data] (array stream datatype data 1)))


(defn new-array
  "Create a new array with a given core-matrix shape and batch size."
  ([stream datatype shape batch-size]
   (let [device (drv/get-device stream)
         batch-size (long batch-size)
         t (core-mat-shape->tensor shape)
         t (tensor batch-size 1 (.height t) (.width t))
         n-elems (long (mp/element-count t))
         dev-buf (drv/allocate-device-buffer n-elems datatype :device device)]
     (drv/memset stream dev-buf 0 0 n-elems)
     (->DeviceArray dev-buf t)))
  ([stream datatype shape] (new-array stream datatype shape 1))
  ([stream datatype batch-size channel-count height width]
   (let [device (drv/get-device stream)
         t (tensor batch-size channel-count height width)
         n-elems (long (mp/element-count t))
         device-buffer (drv/allocate-device-buffer n-elems datatype :device device)]
     (drv/memset stream device-buffer 0 0 n-elems)
     (->DeviceArray device-buffer t))))


(defn allocate-ones
  "Allocate a buffer of ones, not an array of ones"
  [stream datatype elem-count]
  (let [device (drv/get-device stream)
        retval (drv/allocate-device-buffer-impl device elem-count datatype)]
    (drv/memset stream retval 0 1 elem-count)
    (->DeviceArray retval (tensor elem-count))))


(defn allocate-rand-buffer
  [elem-count]
  (let [retval (drv/allocate-rand-buffer elem-count)]
    (->DeviceArray retval (tensor elem-count))))

(defn ecount
  "Wrapper for core-matrix ecount."
  ^long [ary]
  (m/ecount ary))

(defn assign!
  "Assign one array to another."
  [stream ^DeviceArray dest ^DeviceArray src]
  (drv/copy-device->device stream (.device-buffer src)
                           0 (.device-buffer dest)
                           0 (ecount src)))

(defn with-tensor
  "Given the data in this array, create a new array with a different tensor."
  [^DeviceArray ary ^Tensor tensor]
  (when-not (<= (long (m/ecount tensor))
                (long (m/ecount (.tensor ary))))
    (throw (ex-info "Array reshaped to larger size!"
                    {:input-tensor (.tensor ary)
                     :output-tensor tensor})))
  (->DeviceArray (.device-buffer ary) tensor))


(defn as-column-vector
  "Create a vector with 1x(ecount arg) vector."
  [^DeviceArray ary]
  (with-tensor ary (tensor (m/ecount ary))))


(defn as-row-vector
  "Create a vector with (ecount ary) rows and 1 column."
  [^DeviceArray ary]
  (with-tensor ary (tensor (m/ecount ary) 1)))


(defn as-2d-matrix
  "Given a device array create a 2d matrix.  See definition of shape-2d"
  [^DeviceArray ary]
  (let [[n-rows n-cols] (shape-2d ary)]
    (with-tensor ary (tensor 1 1 n-rows n-cols))))


(defn as-2d-batch-matrix
  "Given a device array create a batch matrix.  See definition of batch-shape."
  [^DeviceArray ary]
  (let [[n-rows n-cols] (batch-shape ary)]
    (with-tensor ary (tensor 1 1 n-rows n-cols))))

(defn- partition-data
  [shape data]
  (if (seq shape)
    (reduce (fn [retval dimension]
              (->> retval
                   (partition dimension)
                   (mapv vec)))
            data
            (reverse (drop 1 shape)))
    (first data)))


(defn shape
  [^DeviceArray ary]
  (if (is-tensor-1d-complete? (.tensor ary))
    (shape-1d ary)
    (shape-2d ary)))


(defn to-core-matrix
  "Convert a device array to a core-matrix type.  This uses generic code and so if you know your backend
supports it then there may be a faster way to do this operation.
:file-format? Save in a form that is slow in terms of core matrix but loadable from files of different
versions of cortex (meaning only contains java base types)."
  ([stream ^DeviceArray ary shape & {:keys [file-format?]
                                     :or {file-format? false}}]
   (let [device (drv/get-device stream)
         elem-count (dtype/ecount ary)
         host-buf (drv/allocate-host-buffer (drv/get-driver device) elem-count (dtype/get-datatype ary))]
     (drv/copy-device->host stream (.device-buffer ary) 0 host-buf 0 elem-count)
     (drv/sync-stream stream)
     (let [retval
           (if file-format?
             (let [ary-size (long (last shape))
                   num-arrays (long (apply * 1 (drop-last shape)))
                   double-array-data (-> (repeatedly num-arrays #(double-array ary-size))
                                         vec)]
               (c-for [idx 0 (< idx num-arrays) (inc idx)]
                      (dtype/copy! host-buf (* idx ary-size) (get double-array-data idx) 0 ary-size))
               (partition-data (drop-last shape) double-array-data))
             (let [retval (m/new-array :vectorz shape)
                   ^doubles ret-ary (mp/as-double-array retval)]
               (dtype/copy! host-buf 0 ret-ary 0 elem-count)
               retval))]
       (resource/release host-buf)
       retval))))


(defn device-array->array
  "Copy a DeviceArray into a java array of a given datatype."
  [stream datatype ^DeviceArray ary]
  (let [device (drv/get-device stream)
        elem-count (ecount ary)
        retval (dtype/make-array-of-type datatype elem-count)
        host-buf (drv/allocate-host-buffer (drv/get-driver device) elem-count (dtype/get-datatype ary))]
    (drv/copy-device->host stream (.device-buffer ary) 0 host-buf 0 elem-count)
    (drv/sync-stream stream)
    (dtype/copy! host-buf 0 retval 0 elem-count)
    (resource/release host-buf)
    retval))


(defn to-double-array
  "Copy an DeviceArray into a double array."
  [stream ^DeviceArray ary]
  (device-array->array stream :double ary))


(defn gemm
  "general matrix multiply.  See blas-3 documentation."
  ([stream trans-a? trans-b?
    a-row-count a-col-count b-row-count b-col-count c-row-count c-col-count
    alpha A a-colstride
    B b-colstride
    beta C c-colstride]
   (let [a-colstride (long a-colstride)
         b-colstride (long b-colstride)
         c-colstride (long c-colstride)]
     (when-not-error (>= a-colstride ^long a-col-count) "a-col-stride is less than a-col-count")
     (when-not-error (>= b-colstride ^long b-col-count) "b-col-stride is less than b-col-count")
     (when-not-error (>= c-colstride ^long c-col-count) "c-col-stride is less than c-col-count")
     (let [[a-row-count a-col-count :as a-shape] (if trans-a?
                                                   [a-col-count a-row-count]
                                                   [a-row-count a-col-count])
           [b-row-count b-col-count :as b-shape] (if trans-b?
                                                   [b-col-count b-row-count]
                                                   [b-row-count b-col-count])
           c-shape [c-row-count c-col-count]]
       (when-not-error (= a-col-count b-row-count)
         (format "A %s col count doesn't match B %s row count" a-shape b-shape))
       (when-not-error (= a-row-count c-row-count)
         (format "C %s row count doesn't match A %s row count" c-shape a-shape))
       (when-not-error (= b-col-count c-col-count)
         (format "C %s col count doesn't match B %s col count" c-shape b-shape))
       (gemm-impl stream trans-a? trans-b? a-row-count a-col-count b-col-count
                  alpha A a-colstride
                  B b-colstride
                  beta C c-colstride))))
  ([stream trans-a? trans-b? alpha A B beta C]
   (let [[a-rows a-cols] (shape-2d A)
         [b-rows b-cols] (shape-2d B)
         [c-rows c-cols] (shape-2d C)]
     (gemm stream trans-a? trans-b? a-rows a-cols b-rows b-cols c-rows c-cols
           alpha (device-buffer A) a-cols (device-buffer B) b-cols
           beta (device-buffer C) c-cols))))

(defn gemv
  "General matrix (row) vector multiply.  See blas-2 documentation."
  ([stream trans-a? a-row-count a-col-count alpha A a-colstride x inc-x beta y inc-y]
   (let [[a-row-count a-col-count] (if trans-a?
                                     [a-col-count a-row-count]
                                     [a-row-count a-col-count])]
     (gemv-impl stream trans-a? a-row-count a-col-count alpha A a-colstride
                x inc-x beta y inc-y)))
  ([stream trans-a? alpha A x beta y]
   (let [[a-rows a-cols] (shape-2d A)
         x-ecount (long (mp/element-count x))
         y-ecount (long (mp/element-count y))]
     (gemv stream trans-a? a-rows a-cols alpha A a-cols x 1 beta y 1))))


(defn sum
  "c = ax + by.  C may be either x or y.  Implementations must support y being smaller than X so
  it can act as an accumulator for X."
  ([stream alpha x beta y result]
   (let [x-elems (long (ecount x))
         y-elems (long (ecount y))
         res-elems (long (ecount result))]
     (if-not (zero? (rem (max x-elems y-elems) (min x-elems y-elems)))
       (throw (Exception. (format "Sum: Lengths of x (%s) and y (%s) are not commensurate"
                                  x-elems y-elems))))
     (if-not (zero? (rem (max x-elems res-elems) (min x-elems res-elems)))
       (throw (Exception. (format "Sum: Lengths of x (%s) and res (%s) are not commensurate"
                                  x-elems res-elems))))
     (sum-impl stream alpha (device-buffer x) beta (device-buffer y) (device-buffer result))))
  ([stream alpha x beta y]
   (sum stream alpha x beta y y)))


(defn subtract
  "result = alpha*x - beta*y."
  ([stream alpha x beta y result]
   (sum stream alpha x (* -1.0 (double beta)) y result)))


(defn ensure-factor-of-2
 ^long  [^long number]
  (+ number (rem number 2)))


(defn split-array-into-batches
  "Given a device array with some batch size return a vector
of device arrays one for each element in the batch."
  [^DeviceArray ary-data]
  (let [^Tensor t (.tensor ary-data)
        [batch-size batch-stride] (batch-shape ary-data)
        batch-size (long batch-size)
        batch-stride (long batch-stride)
        sub-tensor (tensor 1 (.channel-count t)
                           (.height t) (.width t))
        dev-buf (device-buffer ary-data)]
    (mapv (fn [^long batch-idx]
            (->DeviceArray (drv/sub-buffer dev-buf (* batch-idx batch-stride)
                                           batch-stride) sub-tensor))
          (range batch-size))))


(defn batched-data-to-per-input-data
  "Given a sequence of DeviceArrays return a sequence of arrays with the device
arrays split into one entry per batch.  So for example if I have a batch size of 5
and I pass in [input output] then I get batch [[input-1 input-2 ...][output-1 output-2 ...]]"
  [data-array-seq]
  (->> data-array-seq
       (map split-array-into-batches)
       (apply interleave)
       (partition (count data-array-seq))
       vec))


(defn array->cortex-tensor
  [^DeviceArray ary]
  (let [ary-tens (.tensor ary)
        tens-shape (->> [:batch-size :channel-count :height :width]
                        (map #(get ary-tens % 1))
                        (drop-while #(= 1 %))
                        vec)
        tens-shape (if (= 0 (count tens-shape))
                     [1]
                     tens-shape)]
    (ct/construct-tensor (drv/current-device)
                         (ct/dimensions tens-shape)
                         (device-buffer ary))))<|MERGE_RESOLUTION|>--- conflicted
+++ resolved
@@ -66,14 +66,8 @@
     "given a matrix and vector, multiply each row by the corresponding element in the vector.
 Place result in C.  Used for scaling the rows of a matrix.")
   (elem-mul [stream alpha a inc-a b inc-b res inc-res]
-<<<<<<< HEAD
-    "res = alpha* a * b.  This is an elementwise multiply where result is expected to be same
-length as a and b.")
-=======
     "res  = alpha* a * b.  This is an elementwise multiply where result is expected
 to be same length as a and b. The inc params are related to strides.")
->>>>>>> bb1a0710
-
   (l2-constraint-scale [stream a inc-a l2-max-constraint]
     "Given a vector that contains x^2,
 a[idx] = a[idx] < constraint ? 1.0 : constraint / a[idx]")
