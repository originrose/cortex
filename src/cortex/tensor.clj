--- conflicted
+++ resolved
@@ -395,28 +395,7 @@
   (^Tensor [device dimensions buffer]
    (let [buffer-ecount (ecount buffer)
          shape (dimensions->shape dimensions)
-<<<<<<< HEAD
-         required-buffer-ecount (dimension-buffer-ecount dimensions)]
-     (when-not-error (<= required-buffer-ecount buffer-ecount)
-       "Supplied buffer does not have enough capacity for declared dimensions"
-       {:buffer-ecount buffer-ecount
-        :dimensions dimensions
-        :required-buffer-ecount required-buffer-ecount}))
    (->Tensor device dimensions buffer)))
-=======
-         column-stride (dimensions->column-stride dimensions index-system)]
-     (when-let [num-columns (get index-system :num-columns)]
-      (when-not-error (<= (long num-columns)
-                          (long column-stride))
-        "Tensor buffer column-count is greater than supplied column stride"
-        {:num-columns num-columns
-         :column-stride column-stride})))
-   (->Tensor device dimensions index-system buffer))
-  (^Tensor [device dimensions buffer]
-   (->Tensor device dimensions
-             (is/monotonically-increasing (dimension-ecount dimensions))
-             buffer)))
->>>>>>> 94af474f
 
 
 (defn reinterpret-tensor
