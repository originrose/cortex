--- conflicted
+++ resolved
@@ -72,32 +72,23 @@
 (defn cuda-adadelta-step-float!
   [backend typed-cuda-fn gradient parameters gradient-alpha
    decay epsilon grad-accum dx-accum item-count]
-<<<<<<< HEAD
-  (cuda-drv/launch-linear-kernel
-    (compute-backend/get-stream) typed-cuda-fn item-count 0
-=======
   ((resolve 'cortex.compute.cuda.driver/launch-linear-kernel)
-    (drv/get-stream backend) typed-cuda-fn item-count 0
->>>>>>> 583705c7
-    (float decay) (float epsilon)
-    grad-accum dx-accum
-    (float gradient-alpha)
-    gradient parameters item-count))
+   (compute-backend/get-stream) typed-cuda-fn item-count 0
+   (float decay) (float epsilon)
+   grad-accum dx-accum
+   (float gradient-alpha)
+   gradient parameters item-count))
 
 (defn cuda-adadelta-step-double!
   [backend typed-cuda-fn gradient parameters gradient-alpha
    decay epsilon grad-accum dx-accum item-count]
-<<<<<<< HEAD
-  (cuda-drv/launch-linear-kernel
-    (compute-backend/get-stream) typed-cuda-fn item-count 0
-=======
   ((resolve 'cortex.compute.cuda.driver/launch-linear-kernel)
-    (drv/get-stream backend) typed-cuda-fn item-count 0
->>>>>>> 583705c7
-    (double decay) (double epsilon)
-    grad-accum dx-accum
-    (double gradient-alpha)
-    gradient parameters item-count))
+   (compute-backend/get-stream) typed-cuda-fn item-count 0
+   (double decay) (double epsilon)
+   grad-accum dx-accum
+   (double gradient-alpha)
+   gradient parameters item-count))
+
 
 (defmethod create-optimizer [:cuda :adadelta]
   [backend optimizer]
