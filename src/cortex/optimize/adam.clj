--- conflicted
+++ resolved
@@ -6,22 +6,13 @@
    [cortex.compute.driver :as drv]
    [cortex.compute.cpu.backend :as cpu-backend]
    [cortex.compute.cpu.driver :as cpu-drv]
-<<<<<<< HEAD
-   [cortex.compute.cpu.stream :as cpu-stream]
-   [cortex.compute.cuda.driver :as cuda-drv]
-=======
    ;[cortex.compute.cuda.driver :as cuda-drv]
->>>>>>> d7556205
    [cortex.util :as util]
    [think.datatype.core :refer [v-aget-rem v-aset-rem v-aget v-aset] :as dtype]
    [think.datatype.marshal :as marshal]
    [think.parallel.core :as parallel]
-<<<<<<< HEAD
-   [cortex.compute.cuda.base :as cuda-base])
-=======
    [cortex.graph :as graph]
    [cortex.compute.nn.backend :as compute-backend])
->>>>>>> d7556205
   (:import
    [think.datatype ArrayView IntArrayView]))
 
@@ -56,12 +47,8 @@
 
 (defn- dispatch-to-gpu
   [stream dispatch-fn item-count & args]
-<<<<<<< HEAD
-  (apply cuda-base/launch-linear-kernel
-=======
   (require 'cortex.compute.cuda.driver)
   (apply (resolve 'cortex.compute.cuda.driver/launch-linear-kernel)
->>>>>>> d7556205
          stream dispatch-fn item-count 0
          args))
 
@@ -137,11 +124,7 @@
   (let [datatype (dtype/get-datatype backend)
         stream (compute-backend/get-stream)
         item-count (dtype/ecount gradient)
-<<<<<<< HEAD
-        ->d #(cuda-base/dtype-cast % datatype)]
-=======
         ->d #(drv/dtype-cast % datatype)]
->>>>>>> d7556205
     (ensure-datatype datatype gradient parameters m v)
     (dev-dispatch-fn stream (get-in fn-map [datatype :fn]) item-count
                      (->d alpha) (->d beta1) (->d beta2) (->d epsilon)
@@ -193,11 +176,7 @@
 (defmethod create-optimizer [:cuda :adam]
   [backend optimizer]
   ;; Load the compiled GPU kernel for floats and doubles
-<<<<<<< HEAD
-  (let [cuda-fns (cuda-base/load-float-double-function "adam.fatbin" "adam_step")]
-=======
   (let [cuda-fns ((resolve 'cortex.compute.cuda.driver/load-float-double-function) "adam.fatbin" "adam_step")]
->>>>>>> d7556205
     (setup-optimizer backend optimizer
                      (adam-step-fn backend cuda-fns dispatch-to-gpu))))
 
