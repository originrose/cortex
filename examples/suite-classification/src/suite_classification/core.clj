(ns suite-classification.core
  (:require [clojure.java.io :as io]
            [cortex-datasets.mnist :as mnist]
            [mikera.image.core :as imagez]
            [think.image.image :as image]
            [think.image.patch :as patch]
            [think.image.data-augmentation :as image-aug]
            [think.compute.optimise :as opt]
            [cortex.nn.layers :as layers]
            [think.image.image-util :as image-util]
            [clojure.core.matrix.macros :refer [c-for]]
            [clojure.core.matrix :as m]
            [cortex.dataset :as ds]
            [cortex.suite.classification :as classification]
            [cortex.suite.inference :as infer]
            [cortex.suite.io :as suite-io]
            [cortex.suite.train :as suite-train]
            [cortex.loss :as loss]
            [think.gate.core :as gate]))


(def image-size 28)
(def num-classes 10)
(def num-channels 1)
(def datatype :float)


;;We have to setup the web server slightly different when running
;;from the repl; we enable live updates using figwheel and such.  When
;;running from an uberjar we just launch the server and expect the
;;particular resources to be available.  We ensure this with a makefile.
(def ^:dynamic *running-from-repl* true)


(defn ds-image->png
  [ds-data]
  (let [data-bytes (byte-array (* image-size image-size))
        num-pixels (alength data-bytes)
        retval (image/new-image image/*default-image-impl*
                                image-size image-size :gray)]
    (c-for [idx 0 (< idx num-pixels) (inc idx)]
           (aset data-bytes idx
                 (unchecked-byte (* 255.0
                                    (+ 0.5 (m/mget ds-data idx))))))
    (image/array-> retval data-bytes)))


(defn vec-label->label
  [ds-label]
  (get (vec (map str (range 10)))
       (loss/max-index ds-label)))


(defn write-data
  [output-dir [idx [data label]]]
  (let [img-path (str output-dir "/" label "/" idx ".png" )]
    (when-not (.exists (io/file img-path))
      (io/make-parents img-path)
      (imagez/save (ds-image->png data) img-path))
    nil))


(defn produce-indexed-data-label-seq
  [data-seq label-seq]
  (->> (interleave data-seq
                   (map vec-label->label label-seq))
       (partition 2)
       (map-indexed vector)))


(defonce training-data mnist/training-data)
(defonce training-labels mnist/training-labels)
(defonce test-data mnist/test-data)
(defonce test-labels mnist/test-labels)


(defn build-image-data
  []
  (let [training-observation-label-seq (produce-indexed-data-label-seq
                                        (training-data)
                                        (training-labels))
        testing-observation-label-seq (produce-indexed-data-label-seq
                                        (test-data)
                                        (test-labels))
        train-fn (partial write-data "mnist/training")
        test-fn (partial write-data "mnist/testing")]
    (dorun (pmap train-fn training-observation-label-seq))
    (dorun (pmap test-fn training-observation-label-seq))))


(def initial-network
  [(layers/input image-size image-size num-channels)
   (layers/convolutional 5 0 1 20)
   (layers/max-pooling 2 0 2)
   (layers/relu)
   (layers/convolutional 5 0 1 50)
   (layers/max-pooling 2 0 2)
   (layers/relu)
   (layers/convolutional 1 0 1 50)
   (layers/relu)
   (layers/linear->relu 1000)
   (layers/dropout 0.5)
   (layers/linear->softmax num-classes)])


(def max-image-rotation-degrees 25)

(defn img-aug-pipeline
  [img]
  (-> img
      (image-aug/rotate (- (rand-int (* 2 max-image-rotation-degrees))
                           max-image-rotation-degrees)
                        false)
      (image-aug/inject-noise (* 0.25 (rand)))))


(defn mnist-png->observation
  "Create an observation from input.  "
  [datatype augment? img]
  ;;image->patch always returns [r-data g-data g-data]
  ;;since we know these are grayscale *and* we setup the
  ;;network for 1 channel we just take r-data
  (first
   (patch/image->patch (if augment?
                         (img-aug-pipeline img)
                         img)
                       (image-util/image->rect img) datatype)))


(defn mnist-observation->image
  [observation]
  (patch/patch->image [observation observation observation] image-size))


;;Bumping this up and producing several images per source image means that you may need
;;to shuffle the training epoch data to keep your batches from being unbalanced...this has
;;somewhat severe performance impacts.
(def ^:dynamic *num-augmented-images-per-file* 1)


(defn observation-label-pairs
  "Create a possibly infinite sequence of [observation label].
Asking for an infinite sequence implies some level of data augmentation
to avoid overfitting the network to the training data."
  [augment? datatype [file label]]
  (let [img (imagez/load-image file)
        png->obs #(mnist-png->observation datatype augment? img)
        ;;When augmenting we can return any number of items from one image.
        ;;You want to be sure that at your epoch size you get a very random, fairly
        ;;balanced set of observations->labels.  Furthermore you want to be sure
        ;;that at the batch size you have rough balance when possible.
        ;;The infinite-dataset implementation will shuffle each epoch of data when
        ;;training so it isn't necessary to randomize these patches at this level.
        repeat-count (if augment?
                       *num-augmented-images-per-file*
                       1)]
    ;;Laziness is not your friend here.  The classification system is setup
    ;;to call this on another CPU thread while training *so* if you are lazy here
    ;;then this sequence will get realized on the main training thread thus blocking
    ;;the training process unnecessarily.
    (mapv vector
          (repeatedly repeat-count png->obs)
          (repeat label))))


(defonce create-dataset
  (memoize
   (fn
     []
     (println "checking that we have produced all images")
     (build-image-data)
     (println "building dataset")
     (classification/create-classification-dataset-from-labeled-data-subdirs
      "mnist/training" "mnist/testing"
      (ds/create-image-shape num-channels image-size image-size)
      (partial observation-label-pairs true datatype)
      (partial observation-label-pairs false datatype)
      :epoch-element-count 60000
      :shuffle-training-epochs? (> *num-augmented-images-per-file* 2)))))


(defn load-trained-network
  []
  (suite-io/read-nippy-file "trained-network.nippy"))


(defn display-dataset-and-model
  ([dataset]
   (let [initial-description initial-network
         data-display-atom (atom {})
         confusion-matrix-atom (atom {})]
     (classification/reset-dataset-display data-display-atom dataset mnist-observation->image)
     (when-let [loaded-data (suite-train/load-network "trained-network.nippy"
                                                      initial-description)]
       (classification/reset-confusion-matrix confusion-matrix-atom mnist-observation->image
                                              dataset
                                              (suite-train/evaluate-network
                                               dataset
                                               loaded-data
                                               :batch-type :cross-validation)))

     (let [open-message
           (gate/open (atom
                       (classification/create-routing-map confusion-matrix-atom
                                                          data-display-atom))
                      :clj-css-path "src/css"
                      :live-updates? *running-from-repl*
                      :port 8091)]
              (println open-message))
     confusion-matrix-atom))
  ([]
   (display-dataset-and-model (create-dataset))))

(defn train-forever
  []
  (let [dataset (create-dataset)
        confusion-matrix-atom (display-dataset-and-model dataset)]
    (classification/train-forever dataset mnist-observation->image
                                  initial-network
                                  :confusion-matrix-atom confusion-matrix-atom)))


(defn train-forever-uberjar
  []
  (with-bindings {#'*running-from-repl* false}
    (train-forever)))


(defn label-one
  "Take an arbitrary image and label it."
  []
  (let [file-label-pairs (shuffle (classification/directory->file-label-seq "mnist/testing"
                                                                            false))
        [test-file test-label] (first file-label-pairs)
        test-img (imagez/load-image test-file)
        observation (mnist-png->observation datatype false test-img)]
    (imagez/show test-img)
<<<<<<< HEAD
    (infer/classify-one-observation (suite-io/read-nippy-file "trained-network.nippy")
                                    observation (ds/create-image-shape num-classes
                                                                       image-size
                                                                       image-size)
                                    (classification/get-class-names-from-directory "mnist/testing"))))
=======
    (infer/classify-one-observation (:network-description
                                     (suite-io/read-nippy-file "trained-network.nippy"))
                                    observation (ds/create-image-shape mnist-num-channels
                                                                       mnist-image-size
                                                                       mnist-image-size)
                                    mnist-datatype (classification/get-class-names-from-directory "mnist/testing"))))
>>>>>>> 07416766
<|MERGE_RESOLUTION|>--- conflicted
+++ resolved
@@ -235,17 +235,8 @@
         test-img (imagez/load-image test-file)
         observation (mnist-png->observation datatype false test-img)]
     (imagez/show test-img)
-<<<<<<< HEAD
     (infer/classify-one-observation (suite-io/read-nippy-file "trained-network.nippy")
-                                    observation (ds/create-image-shape num-classes
+                                    observation (ds/create-image-shape num-channels
                                                                        image-size
                                                                        image-size)
-                                    (classification/get-class-names-from-directory "mnist/testing"))))
-=======
-    (infer/classify-one-observation (:network-description
-                                     (suite-io/read-nippy-file "trained-network.nippy"))
-                                    observation (ds/create-image-shape mnist-num-channels
-                                                                       mnist-image-size
-                                                                       mnist-image-size)
-                                    mnist-datatype (classification/get-class-names-from-directory "mnist/testing"))))
->>>>>>> 07416766
+                                    (classification/get-class-names-from-directory "mnist/testing"))))