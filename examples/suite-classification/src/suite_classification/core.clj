(ns suite-classification.core
  (:require [clojure.java.io :as io]
            [cortex.datasets.mnist :as mnist]
            [mikera.image.core :as imagez]
            [think.image.image :as image]
            [think.image.patch :as patch]
            [think.image.data-augmentation :as image-aug]
<<<<<<< HEAD
=======
            [cortex.compute.optimise :as opt]
>>>>>>> c66a6034
            [cortex.nn.layers :as layers]
            [think.image.image-util :as image-util]
            [clojure.core.matrix.macros :refer [c-for]]
            [clojure.core.matrix :as m]
            [cortex.dataset :as ds]
            [cortex.suite.classification :as classification]
            [cortex.suite.inference :as infer]
            [cortex.suite.io :as suite-io]
            [cortex.suite.train :as suite-train]
            [cortex.loss :as loss]
            [think.gate.core :as gate]
            [think.parallel.core :as parallel]
            [cortex.nn.traverse :as traverse]
            [cortex.nn.network :as network]
            [cortex.util :as util])
  (:import [java.io File]))


(def image-size 28)
(def num-classes 10)
(def num-channels 1)
(def datatype :float)


;;We have to setup the web server slightly different when running
;;from the repl; we enable live updates using figwheel and such.  When
;;running from an uberjar we just launch the server and expect the
;;particular resources to be available.  We ensure this with a makefile.
(def ^:dynamic *running-from-repl* true)


(defn ds-image->png
  [ds-data]
  (let [data-bytes (byte-array (* image-size image-size))
        num-pixels (alength data-bytes)
        retval (image/new-image image/*default-image-impl*
                                image-size image-size :gray)]
    (c-for [idx 0 (< idx num-pixels) (inc idx)]
           (aset data-bytes idx
                 (unchecked-byte (* 255.0
                                    (+ 0.5 (m/mget ds-data idx))))))
    (image/array-> retval data-bytes)))


(defn vec-label->label
  [ds-label]
  (get (vec (map str (range 10)))
       (util/max-index ds-label)))


(defn write-data
  [output-dir [idx [data label]]]
  (let [img-path (str output-dir "/" label "/" idx ".png" )]
    (when-not (.exists (io/file img-path))
      (io/make-parents img-path)
      (imagez/save (ds-image->png data) img-path))
    nil))


(defn produce-indexed-data-label-seq
  [data-seq label-seq]
  (->> (interleave data-seq
                   (map vec-label->label label-seq))
       (partition 2)
       (map-indexed vector)))


(defonce training-data mnist/training-data)
(defonce training-labels mnist/training-labels)
(defonce test-data mnist/test-data)
(defonce test-labels mnist/test-labels)


(defn build-image-data
  []
  (let [training-observation-label-seq (produce-indexed-data-label-seq
                                        (training-data)
                                        (training-labels))
        testing-observation-label-seq (produce-indexed-data-label-seq
                                       (test-data)
                                       (test-labels))
        train-fn (partial write-data "mnist/training")
        test-fn (partial write-data "mnist/testing")]
    (dorun (pmap train-fn training-observation-label-seq))
    (dorun (pmap test-fn training-observation-label-seq))))


(def initial-network
  [(layers/input 28 28 1 :id :input)
   (layers/convolutional 5 0 1 20)
   (layers/max-pooling 2 0 2)
   (layers/dropout 0.9)
   (layers/relu)
   (layers/convolutional 5 0 1 50)
   (layers/max-pooling 2 0 2)
   (layers/batch-normalization)
   (layers/linear 1000)
   (layers/relu :center-loss {:labels {:stream :labels}
                              :alpha 0.9
                              :lambda 1e-4})
   (layers/dropout 0.5)
   (layers/linear 10)
   (layers/softmax :id :output)])


(def max-image-rotation-degrees 25)

(defn img-aug-pipeline
  [img]
  (-> img
      (image-aug/rotate (- (rand-int (* 2 max-image-rotation-degrees))
                           max-image-rotation-degrees)
                        false)
      (image-aug/inject-noise (* 0.25 (rand)))))


(defn mnist-png->observation
  "Create an observation from input.  "
  [datatype augment? img]
  ;;image->patch always returns [r-data g-data g-data]
  ;;since we know these are grayscale *and* we setup the
  ;;network for 1 channel we just take r-data
  (patch/image->patch (if augment?
                        (img-aug-pipeline img)
                        img)
                      :datatype datatype
                      :colorspace :gray))


(defn mnist-observation->image
  [observation]
  (patch/patch->image observation image-size))


;;Bumping this up and producing several images per source image means that you may need
;;to shuffle the training epoch data to keep your batches from being unbalanced...this has
;;somewhat severe performance impacts.
(def ^:dynamic *num-augmented-images-per-file* 1)


(defn observation-label-pairs
  "Create a possibly infinite sequence of [observation label].
  Asking for an infinite sequence implies some level of data augmentation
  to avoid overfitting the network to the training data."
  [augment? datatype [file label]]
  (let [img (imagez/load-image file)
        png->obs #(mnist-png->observation datatype augment? img)
        ;;When augmenting we can return any number of items from one image.
        ;;You want to be sure that at your epoch size you get a very random, fairly
        ;;balanced set of observations->labels.  Furthermore you want to be sure
        ;;that at the batch size you have rough balance when possible.
        ;;The infinite-dataset implementation will shuffle each epoch of data when
        ;;training so it isn't necessary to randomize these patches at this level.
        repeat-count (if augment?
                       *num-augmented-images-per-file*
                       1)]
    ;;Laziness is not your friend here.  The classification system is setup
    ;;to call this on another CPU thread while training *so* if you are lazy here
    ;;then this sequence will get realized on the main training thread thus blocking
    ;;the training process unnecessarily.
    (mapv vector
          (repeatedly repeat-count png->obs)
          (repeat label))))


(defonce ensure-dataset-is-created
  (memoize
   (fn []
     (println "checking that we have produced all images")
     (build-image-data))))


(defonce create-dataset
  (memoize
   (fn
     []
     (ensure-dataset-is-created)
     (println "building dataset")
     (classification/create-classification-dataset-from-labeled-data-subdirs
      "mnist/training" "mnist/testing"
      (ds/create-image-shape num-channels image-size image-size)
      (partial observation-label-pairs true datatype)
      (partial observation-label-pairs false datatype)
      :epoch-element-count 60000
      :shuffle-training-epochs? (> *num-augmented-images-per-file* 2)))))


(defn- walk-directory-and-create-path-label-pairs
  [dataset-dir]
  (->> (.listFiles (io/file dataset-dir))
       (mapcat (fn [^File sub-file]
                 (->> (.listFiles sub-file)
                      (map (fn [sample]
                             {:data (.getCanonicalPath sample)
                              :labels (.getName sub-file)})))))))


(defn- balance-classes
  [map-seq & {:keys [class-key]
              :or {class-key :labels}}]
  (->> (group-by class-key map-seq)
       (map (fn [[k v]]
              (->> (repeatedly #(shuffle v))
                   (mapcat identity))))
       (apply interleave)))


(defn- create-map-load-fn
  [image->obs label->vec]
  (let [image->obs (fn [img-path]
                     (-> (imagez/load-image img-path)
                         image->obs))]
    (fn [{:keys [data labels]}]
      {:data (image->obs data)
       :labels (label->vec labels)})))


(defn- create-nippy-dataset
  "For a  lot of use cases,  defining a dataset with  clojure datastructures and
  saving that  either to an edn  file or to a  nippy file makes the  most sense.
  Here is an example of building  the dataset manually (not using much pre-built
  framework) and  ensuring that: 1.  The  testing data is shuffled.   This means
  that when you  look at it you  see a representative sample.   2.  The training
  data  is both  randomized and  balanced.  Balancing  your classification  data
  tends to help things out a lot.

  This uses the think.parallel library so that we have infinite (augmented) data
  for training  and that data  loaded up  to 2000 images  ahead of where  we are
  right now thus we get some ability to train and use the cpu to prepare data in
  parallel efficiently without putting much thought into it.  Using the infinite
  training data  does imply a  shutdown function to  stop those threads  at some
  point; but this is only really necessary if you are going to create a bunch of
  datasets.

  It may  not be clear but  there is a  dataset function that takes  an infinite
  sequence of maps and produces a dataset.   This is most likely the easiest and
  fastest way to  build a dataset assuming you can  produce an infinite sequence
  of maps, each map is one entry and all maps have the same keys."
  []
  (ensure-dataset-is-created)
  (when-not (.exists (io/file "mnist-dataset.nippy"))
    (suite-io/write-nippy-file "mnist-dataset.nippy"
                               {:testing (vec (shuffle
                                               (walk-directory-and-create-path-label-pairs
                                                "mnist/testing")))
                                :training (vec
                                           (walk-directory-and-create-path-label-pairs
                                            "mnist/training"))}))
  (let [{:keys [testing training]} (suite-io/read-nippy-file "mnist-dataset.nippy")
        classes (classification/get-class-names-from-directory "mnist/training")
        label->vec (classification/create-label->vec-fn classes)
        train-load-fn (create-map-load-fn
                       (partial mnist-png->observation datatype true) label->vec)
        test-load-fn (create-map-load-fn
                      (partial mnist-png->observation datatype false) label->vec)
        cv-seq (parallel/queued-pmap 1000 test-load-fn testing)
        train-seq-data (parallel/queued-sequence train-load-fn
                                                 [(balance-classes training)] :queue-depth 2000)
        train-seq (get train-seq-data :sequence)
        shutdown-fn (get train-seq-data :shutdown-fn)]
    (-> (ds/map-sequence->dataset train-seq 60000 :cv-map-seq cv-seq :shutdown-fn shutdown-fn)
        (assoc :class-names classes))))


(defn load-trained-network
  []
  (suite-io/read-nippy-file "trained-network.nippy"))


(defn display-dataset-and-model
  ([dataset argmap]
   (let [initial-description initial-network
         data-display-atom (atom {})
         confusion-matrix-atom (atom {})]
     (classification/reset-dataset-display data-display-atom dataset mnist-observation->image)
     (when-let [loaded-data (suite-train/load-network "trained-network.nippy"
                                                      initial-description)]
       (classification/reset-confusion-matrix confusion-matrix-atom mnist-observation->image
                                              dataset
                                              (apply suite-train/evaluate-network
                                                     dataset
                                                     loaded-data
                                                     (-> (merge argmap
                                                                {:batch-type :cross-validation})
                                                         seq flatten))))

     (let [open-message
           (gate/open (atom
                       (classification/create-routing-map confusion-matrix-atom
                                                          data-display-atom))
                      :clj-css-path "src/css"
                      :live-updates? *running-from-repl*
                      :port 8091)]
       (println open-message))
     confusion-matrix-atom))
  ([]
   (display-dataset-and-model (create-dataset))))

(def ^:dynamic *run-from-nippy* true)


(defn train-forever
  ([argmap]
   (let [dataset (if *run-from-nippy*
                   (create-nippy-dataset)
                   (create-dataset))
         confusion-matrix-atom (display-dataset-and-model dataset argmap)]
     (apply classification/train-forever dataset mnist-observation->image
            initial-network
            (-> (merge argmap
                       {:confusion-matrix-atom confusion-matrix-atom})
                seq flatten))))
  ([] (train-forever [{}])))

(defn train-forever-uberjar
  [argmap]
  (with-bindings {#'*running-from-repl* (not (:live-updates? argmap))}
    (train-forever argmap)))

(defn label-one
  "Take an arbitrary image and label it."
  []
  (let [file-label-pairs (shuffle (classification/directory->file-label-seq "mnist/testing"
                                                                            false))
        [test-file test-label] (first file-label-pairs)
        test-img (imagez/load-image test-file)
        observation (mnist-png->observation datatype false test-img)]
    (imagez/show test-img)
    (infer/classify-one-observation (suite-io/read-nippy-file "trained-network.nippy")
                                    observation (ds/create-image-shape num-channels
                                                                       image-size
                                                                       image-size)
                                    (classification/get-class-names-from-directory
                                     "mnist/testing"))))

(defn fine-tuning-example
  "This is an example of how to use cortex to fine tune an existing network."
  []
  (let [mnist-dataset (create-dataset)
        mnist-network (load-trained-network)
        initial-description (:initial-description mnist-network)
        ;; To figure out at which point you'd like to split the network,
        ;; you can use (get-in mnist-net [:layer-graph :edges]) or
        ;; (get-in mnist-net [:layer-graph :id->node-map])
        ;; to guide your decision.
        ;;
        ;; Removing the fully connected layers and beyond.
        network-bottleneck (network/dissoc-layers-from-network mnist-network :linear-1)
        layers-to-add [(layers/linear->relu 500)
                       (layers/dropout 0.5)
                       (layers/linear->relu 500)
                       (layers/dropout 0.5)
                       (layers/linear->softmax num-classes)]
        modified-description (vec (concat (drop-last 3 initial-description) layers-to-add))
        modified-network (network/assoc-layers-to-network network-bottleneck layers-to-add)
        modified-network (dissoc modified-network :traversal)
        modified-network (-> (network/build-network modified-network)
                             (traverse/auto-bind-io))]
    (suite-train/train-n mnist-dataset modified-description modified-network
                         :batch-size 128 :epoch-count 1)))<|MERGE_RESOLUTION|>--- conflicted
+++ resolved
@@ -5,10 +5,7 @@
             [think.image.image :as image]
             [think.image.patch :as patch]
             [think.image.data-augmentation :as image-aug]
-<<<<<<< HEAD
-=======
-            [cortex.compute.optimise :as opt]
->>>>>>> c66a6034
+            [cortex.optimize :as opt]
             [cortex.nn.layers :as layers]
             [think.image.image-util :as image-util]
             [clojure.core.matrix.macros :refer [c-for]]
